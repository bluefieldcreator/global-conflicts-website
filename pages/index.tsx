--- conflicted
+++ resolved
@@ -57,11 +57,7 @@
 	return (
 		<>
 			<Head>
-<<<<<<< HEAD
-				<title>Global Conflicts</title>
-
- 
-=======
+
 				<title>Tactical Arma 3 Gameplay - No Strings Attached</title>
 				<meta
 					name="description"
@@ -101,7 +97,7 @@
 					name="twitter:image"
 					content="https://gc-next-website.vercel.app/new_website_small_logo.webp"
 				/>
->>>>>>> 19a80419
+
 			</Head>
 
 			<div className="relative overflow-x-hidden ">
@@ -288,7 +284,7 @@
 							</div>
 						</div>
 						<div className="mx-2">
-							<div className="flex flex-row max-w-screen-lg mx-auto mb-5 mt-14 xl:max-w-screen-xl flex-wrap space-y-5 ">
+							<div className="flex flex-row flex-wrap max-w-screen-lg mx-auto mb-5 space-y-5 mt-14 xl:max-w-screen-xl ">
 								<div className="flex-1 pr-5 prose prose-xl md:prose-lg lg:prose-xl min-w-300 ">
 									<h2>Requirements </h2>
 									<p>
