import MyMongo from "../../lib/mongodb";

import { MainLayout } from "../../layouts/main-layout";
import makeAnimated from "react-select/animated";
import "react-base-table/styles.css";
import moment from "moment";
import DataTable, { Media } from "react-data-table-component";
import { useEffect, useState } from "react";
import { Disclosure, Switch } from "@headlessui/react";
import { hasCredsAny } from "../../lib/credsChecker";

import { useSession } from "next-auth/react";
import { CREDENTIAL } from "../../middleware/check_auth_perms";
import { ChevronDownIcon } from "@heroicons/react/outline";
import { MapItem } from "../../interfaces/mapitem";
import Select from "react-select";
import { eraOptions, respawnOptions, respawnOptionsFilter, tagsOptions } from "../../lib/missionSelectOptions";
const columns = [
	{
		name: "Name",
		selector: (row) => row.name,
		width: "20%",
		sortable: true,
	},
	{
		name: "Map",
		selector: (row) => row.terrainName ?? row.terrain,
		width: "20%",
		hide: Media.MD,
		sortable: true,
	},
	{
		name: "Min",
		selector: (row) => row.size.min,
		sortable: true,
		width: "5%",
		compact: true,
	},
	{
		name: "Max",
		selector: (row) => row.size.max,
		sortable: true,
		width: "5%",
		compact: true,
	},
	{
		name: "Type",
		selector: (row) => row.type,
		sortable: true,
		width: "5%",
		compact: true,
	},
	{
		name: "Author",
		selector: (row) => {
			return row.missionMaker;
		},
		width: "15%",
		sortable: true,
		compact: true,
	},
	{
		name: "Date Added",
		id: "dateAdded",
		selector: (row) => row.uploadDate,

		sortable: true,
		compact: true,
		width: "10%",
		format: (row) => moment(row.uploadDate).format("ll"),
	},
	{
		name: "Last Updated",
		selector: (row) => row.lastUpdateEntry.date ?? null,
		sortable: true,
		compact: true,
		width: "10%",
		format: (row) => row.lastUpdateEntry ? moment(row.lastUpdateEntry.date).format("ll") : "--",
	},
	{
		name: "Last Played",
		selector: (row) => row.lastPlayed ?? null,
		sortable: true,
		compact: true,
		width: "10%",
		format: (row) =>
			row.lastPlayed ? moment(row.lastPlayed).format("ll") : "--",
	},
];

function MissionList({ missions }) {
	const [denseMode, setDenseMode] = useState(false);
	const [onlyPending, setOnlyPending] = useState(false);
	const [showUnlistedMissions, setShowUnlistedMissions] = useState(false);

	const [missionsFiltred, setMissionsFiltred] = useState([]);
	const [filterTags, setFilterTags] = useState([]);
	const [filterEras, setFilterEras] = useState([]);
	const [filterRespawn, setFilterRespawn] = useState([]);

	const [anythingFilter, setAnythingFilter] = useState(() => (mission) => true);
	const [authorFilter, setAuthorFilter] = useState(() => (mission) => true);

	const [typeFilter, setTypeFilter] = useState(() => (mission) => true);
	const [mapFilter, setMapFilter] = useState(() => (mission) => true);
	const [tagFilter, setTagFilter] = useState(() => (mission) => true);
	const [eraFilter, setEraFilter] = useState(() => (mission) => true);
	const [respawnFilter, setRespawnFilter] = useState(() => (mission) => true);

	const [statefilter, setStatefilter] = useState(() => (mission) => true);

	const { data: session } = useSession();

	useEffect(() => {
		const denseMode = localStorage.getItem("denseMode");
		setDenseMode(denseMode == "true");

		function filterMissions() {
<<<<<<< HEAD
			console.log("aaa");
=======
>>>>>>> 9a114f6a
			const missionsFound = missions
				.filter((mission) => {
					console.log(mission.lastUpdateEntry)
					console.log(mission.updates[mission.updates.length - 1])
					console.log(mission.updates[mission.updates.length - 1]?.testingAudit?.reviewState)
					if (!showUnlistedMissions && mission.isUnlisted) {
						return false;
					} else {
						if (onlyPending) {
							return (mission.lastUpdateEntry?.testingAudit?.reviewState == "review_pending" || mission.lastUpdateEntry?.reviewState == "review_pending")
						}
						return true
					}
				})
				.filter(tagFilter)
				.filter(eraFilter)
				.filter(respawnFilter)
				.filter(statefilter)
				.filter(mapFilter)
				.filter(typeFilter)
				.filter(authorFilter)
				.filter(anythingFilter);

			return missionsFound;
		}

		setMissionsFiltred(filterMissions());
	}, [
		anythingFilter,
		tagFilter,
		eraFilter,
		respawnFilter,
		authorFilter,
		mapFilter,
		missions,
		onlyPending,
		showUnlistedMissions,
		statefilter,
		typeFilter,
	]);

	function getFilterInputs() {
		return (
			<>
				<div className=" form-control">
					<label className="label">
						<span className="label-text">Filter by anything</span>
					</label>
					<input
						type="text"
						placeholder="Type here"
						onChange={(event) => {
							const text = event.target.value;
							setAnythingFilter(() => (x) => {
								let hasMatch = false;
								hasMatch =
									x["name"].toLowerCase().includes(text.toLowerCase()) ||
									x["missionMaker"].toLowerCase().includes(text.toLowerCase()) ||
									x["era"].toLowerCase().includes(text.toLowerCase()) ||
									x["timeOfDay"].toLowerCase().includes(text.toLowerCase()) ||
									x["type"].toLowerCase().includes(text.toLowerCase());
								return hasMatch;
							});
						}}
						className="input input-bordered input-sm"
					/>
				</div>
				<div className="form-control">
					<label className="label">
						<span className="label-text">Author</span>
					</label>
					<input
						type="text"
						placeholder="Type here"
						onChange={(event) => {
							const text = event.target.value;
							setAuthorFilter(() => (x) => {
								let hasMatch = false;
								hasMatch = x["missionMaker"].toLowerCase().includes(text.toLowerCase());

								return hasMatch;
							});
						}}
						className="input input-bordered input-sm"
					/>
				</div>
				<div className="form-control">
					<label className="label">
						<span className="label-text">Type</span>
					</label>
					<input
						type="text"
						placeholder="Type here"
						onChange={(event) => {
							const text = event.target.value;
							setTypeFilter(() => (x) => {
								let hasMatch = false;
								hasMatch = x["type"].toLowerCase().includes(text.toLowerCase());

								return hasMatch;
							});
						}}
						className="input input-bordered input-sm"
					/>
				</div>
				<div className="form-control">
					<label className="label">
						<span className="label-text">Map</span>
					</label>
					<input
						type="text"
						placeholder="Type here"
						onChange={(event) => {
							const text = event.target.value;
							setMapFilter(() => (x) => {
								let hasMatch = false;
								if (x["terrainName"]) {
									hasMatch =
										x["terrainName"].toLowerCase().includes(text.toLowerCase()) ||
										x["terrain"].toLowerCase().includes(text.toLowerCase());
								} else {
									hasMatch = x["terrain"].toLowerCase().includes(text.toLowerCase());
								}

								return hasMatch;
							});
						}}
						className="input input-bordered input-sm"
					/>
				</div>

				<div className="form-control">
					<label className="label">
						<span className="label-text">Tags</span>
					</label>
					<Select
						isMulti
						classNamePrefix="select-input"
						name="Tags"
						styles={{ menuPortal: (base) => ({ ...base, zIndex: 9999 }) }}
						value={filterTags}
						onChange={(e) => {
							setFilterTags(e);

							setTagFilter(() => (x) => {
								let hasMatch = true;
								if (e.length > 0) {
									if (x["tags"]) {
										
										hasMatch = e.every((r) => x["tags"].includes(r.value));
									}
								}
								return hasMatch;
							});
						}}
						options={tagsOptions}
						components={makeAnimated()}
					/>
				</div>

				
				<div className="form-control">
					<label className="label">
						<span className="label-text">Era</span>
					</label>
					<Select
						isMulti
						classNamePrefix="select-input"
						name="Eras"
						styles={{ menuPortal: (base) => ({ ...base, zIndex: 9999 }) }}
						value={filterEras}
						onChange={(e) => {
							setFilterEras(e);

							setEraFilter(() => (x) => {
								let hasMatch = true;

								if (e.length > 0) {
									if (x["era"]) {
										hasMatch = e.some((r) => x["era"].includes(r.value));
									}
								}
								return hasMatch;
							});
						}}
						options={eraOptions}
						components={makeAnimated()}
					/>
				</div>
				<div className="form-control">
					<label className="label">
						<span className="label-text">Respawn</span>
					</label>
					<Select

						classNamePrefix="select-input"
						name="Respawn"
						styles={{ menuPortal: (base) => ({ ...base, zIndex: 9999 }) }}
						value={filterRespawn}
						onChange={(e) => {
							setFilterRespawn(e);

							setRespawnFilter(() => (x) => {

								if (e.value == null) {
									console.log("null")
									return true;
								}
								return x["respawn"] == e.value;

								let hasMatch = true;
								if (e.length > 0) {
									if (x["respawn"]) {



										if (typeof x["respawn"] == "boolean") {
											hasMatch = e.every((r) => x["respawn"] == r.value);
										} else {
											hasMatch = e.some((r) => x["respawn"].includes(r.value));
										}

									}
								}
								return hasMatch;
							});
						}}
						options={respawnOptionsFilter}
						components={makeAnimated()}
					/>
				</div>

				<div className="mt-3">
					<Switch.Group>
						<div className="flex items-center">
							<Switch.Label className="w-full mr-4 text-sm">Dense mode</Switch.Label>
							<div>
								<Switch
									checked={denseMode}
									onChange={(val) => {
										localStorage.setItem("denseMode", val == true ? "true" : "false");
										setDenseMode(val);
									}}
									className={`${
										denseMode ? "bg-blue-600" : "bg-gray-200 dark:bg-gray-500"
									}  switch-standard`}
								>
									<span
										className={`${
											denseMode ? "translate-x-6" : "translate-x-1"
										} inline-block w-4 h-4 transform bg-white  rounded-full transition-transform`}
									/>
								</Switch>
							</div>
						</div>
					</Switch.Group>
				</div>
				{hasCredsAny(session, [
					CREDENTIAL.GM,
					CREDENTIAL.ADMIN,
					CREDENTIAL.MISSION_REVIEWER,
				]) && (
					<>
						<div className="mt-3">
							<Switch.Group>
								<div className="flex items-center">
									<Switch.Label className="w-full mr-4 text-sm">
										Only missions pending audit
									</Switch.Label>
									<div>
										<Switch
											checked={onlyPending}
											onChange={setOnlyPending}
											className={`${
												onlyPending ? "bg-blue-600" : "bg-gray-200 dark:bg-gray-500"
											}  switch-standard`}
										>
											<span
												className={`${
													onlyPending ? "translate-x-6" : "translate-x-1"
												} inline-block w-4 h-4 transform bg-white rounded-full transition-transform`}
											/>
										</Switch>
									</div>
								</div>
							</Switch.Group>
						</div>

						<div className="mt-3">
							<Switch.Group>
								<div className="flex items-center">
									<Switch.Label className="w-full mr-4 text-sm">
										Show unlisted missions
									</Switch.Label>
									<div>
										<Switch
											checked={showUnlistedMissions}
											onChange={setShowUnlistedMissions}
											className={`${
												showUnlistedMissions
													? "bg-blue-600"
													: "bg-gray-200 dark:bg-gray-500"
											}  switch-standard`}
										>
											<span
												className={`${
													showUnlistedMissions ? "translate-x-6" : "translate-x-1"
												} inline-block w-4 h-4 transform bg-white rounded-full transition-transform`}
											/>
										</Switch>
									</div>
								</div>
							</Switch.Group>
						</div>
					</>
				)}
			</>
		);
	}

	return (
		<>
			<div className="max-w-screen-xl mx-auto ">
				<div className="flex flex-row">
					<aside
						className={"px-4 py-6 relative h-full overflow-y-auto hidden xl:block"}
					>
						<nav>
							<div className="fixed w-full pr-5 space-y-5 missions-filters">
								{getFilterInputs()}
							</div>
						</nav>
					</aside>
					<main className="flex-grow mx-2 mb-10 xl:m-10">
						<div className="flex flex-col">
							<div className="xl:hidden">
								<Disclosure>
									<Disclosure.Button className="btn btn-block">
										<div className="flex flex-row items-center h-full">
											<div>Filters</div>{" "}
											<ChevronDownIcon width={20} hanging={20}></ChevronDownIcon>
										</div>
									</Disclosure.Button>
									<Disclosure.Panel className="p-3 mt-5 mb-10 text-gray-500 shadow-md card">
										<nav>{getFilterInputs()}</nav>
									</Disclosure.Panel>
								</Disclosure>
							</div>

							<div className="flex flex-row justify-between mb-3 dark:text-gray-200">
								<div>Found {missionsFiltred.length} missions.</div>
								<div>
									You can open missions in a new tab by using{" "}
									<kbd className="text-black kbd kbd-xs">CTRL</kbd>+
									<kbd className="text-black kbd kbd-xs">CLICK</kbd>{" "}
								</div>
							</div>
							<div className="grid transition duration-500">
								<DataTable
									className="ease-in-out"
									noDataComponent={null}
									highlightOnHover={true}
									pointerOnHover={true}
									responsive={true}
									dense={denseMode}
									defaultSortAsc={false}
									defaultSortFieldId={"dateAdded"}
									striped={true}
									onRowClicked={(row, event) => {
										if (event.ctrlKey) {
											window.open(`/missions/${row.uniqueName}`, "_blank");
										} else {
											window.open(`/missions/${row.uniqueName}`, "_self");
										}
									}}
									columns={columns}
									data={missionsFiltred}
								></DataTable>
							</div>
						</div>
					</main>
				</div>
			</div>
		</>
	);
}

export async function getServerSideProps() {
	const configs = await MyMongo.collection("configs").findOne(
		{},
		{ projection: { allowed_terrains: 1 } }
	);

	const terrainsMap: MapItem[] = configs["allowed_terrains"];
	const terrains = terrainsMap.map(function (item) {
		return RegExp(item.class.toLowerCase(), "i");
	});

	const missions = await MyMongo.collection("missions")
		.aggregate([
			{
				$match: {
					terrain: {
						$in: terrains,
					},
				},
			},
			{
				$lookup: {
					from: "users",
					localField: "authorID",
					foreignField: "discord_id",
					as: "missionMaker",
				},
			},
			{ $addFields: { lastUpdateEntry: { $last: "$updates" } } },
			{
				$project: {
					_id: 0,
					"reviews._id": 0,
					"missionMaker._id": 0,
					image: 0,
					media: 0,
					reviewChecklist: 0,
					ratios: 0,
					history: 0,
					"updates._id": 0,
					"updates.version": 0,
					"updates.authorID": 0,
					"updates.date": 0,
					"updates.fileName": 0,
					"updates.changeLog": 0,
					"updates.testingAudit.reviewChecklist": 0,
					"updates.testingAudit.reviewerNotes": 0,
					"updates.testingAudit.reviewerDiscordId": 0,

					reports: 0,
					"lastUpdateEntry._id": 0,
				},
			},
		])
		.toArray();
	missions.map((mission) => {
		try {
			mission["uploadDate"] = mission["uploadDate"]?.getTime();
		} catch (e) {
			console.log(e);
		}

		mission["lastPlayed"] = mission["lastPlayed"]?.getTime();
		if (!mission["terrainName"]) {
			mission["terrainName"] =
				terrainsMap.find(
					(item) => item.class.toLowerCase() == mission["terrain"].toLowerCase()
				)?.display_name ?? "DELETED MAP";
		}

		mission["missionMaker"] =
			mission["missionMaker"][0]?.nickname ??
			mission["missionMaker"][0]?.username ??
			"Unknown";
	});

	return { props: { missions } };
}

MissionList.PageLayout = MainLayout;

export default MissionList;<|MERGE_RESOLUTION|>--- conflicted
+++ resolved
@@ -116,10 +116,7 @@
 		setDenseMode(denseMode == "true");
 
 		function filterMissions() {
-<<<<<<< HEAD
-			console.log("aaa");
-=======
->>>>>>> 9a114f6a
+
 			const missionsFound = missions
 				.filter((mission) => {
 					console.log(mission.lastUpdateEntry)
